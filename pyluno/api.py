--- conflicted
+++ resolved
@@ -100,15 +100,12 @@
         elif http_call == 'post':
             response = self._requests_session.post(
                 url, data=params, auth=auth, timeout=self.timeout)
-<<<<<<< HEAD
         elif http_call == 'put':
             response = self._requests_session.put(
                 url+'/'+params, auth=auth, timeout=self.timeout)
-=======
         elif http_call == 'delete':
             response = self._requests_session.delete(
                 url, param=params, auth=auth, timeout=self.timeout)
->>>>>>> e2bdd4a0
         else:
             raise ValueError('Invalid http_call parameter')
         try:
@@ -421,7 +418,6 @@
         result = self.api_request('send', params=data, http_call='post')
         return result
 
-<<<<<<< HEAD
 
     def transfer(self, amount, currency, note,
                  source_account_id, target_account_id):
@@ -438,7 +434,7 @@
         data = tx_id
         result_app = self.api_request('transfers', params=data, http_call='put')
         return [result_req, result_app]
-=======
+
     def get_quote(self, ttype, base_amount, pair):
         """Get temporary quote."""
         data = {
@@ -466,5 +462,4 @@
         """Delete quote."""
         data = {'id': wid}
         result = self.api_request('quotes', params=data, http_call='delete')
-        return result
->>>>>>> e2bdd4a0
+        return result